--- conflicted
+++ resolved
@@ -35,13 +35,8 @@
 sealos init --passwd 123456 \
 	--master 192.168.0.2  --master 192.168.0.3  --master 192.168.0.4  \
 	--node 192.168.0.5 \
-<<<<<<< HEAD
-	--pkg-url https://sealyun.oss-cn-beijing.aliyuncs.com/413bd3624b2fb9e466601594b4f72072-1.17.0/kube1.17.0.tar.gz \
-	--version v1.17.0
-=======
 	--pkg-url /root/kube1.18.0.tar.gz \
 	--version v1.18.0
->>>>>>> 546eaa80
 ```
 
 > 参数含义
